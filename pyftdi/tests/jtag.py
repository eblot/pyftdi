--- conflicted
+++ resolved
@@ -51,11 +51,7 @@
         """Read the IDCODE right after a JTAG reset"""
         idcode = self.jtag.read_dr(32)
         self.jtag.go_idle()
-<<<<<<< HEAD
-        print "IDCODE: %08x" % int(idcode)
-=======
-        print "IDCODE: 0x%x" % int(idcode)
->>>>>>> 2490d6f6
+        print "IDCODE: 0x%08x" % int(idcode)
 
     def _test_idcode_sequence(self):
         """Read the IDCODE using the dedicated instruction"""
@@ -63,15 +59,12 @@
         self.jtag.write_ir(instruction)
         idcode = self.jtag.read_dr(32)
         self.jtag.go_idle()
-        print "IDCODE: 0x%x" % int(idcode)
+        print "IDCODE: 0x%08x" % int(idcode)
 
     def test_detect_ir_length(self):
         """Detect the instruction register length"""
         self.jtag.reset()
         self.jtag.go_idle()
-<<<<<<< HEAD
-        print "IDCODE: %08x" % int(data)
-=======
         self.jtag.capture_ir()
         self.tool.detect_register_size()
 
@@ -85,8 +78,6 @@
             print patin
             print patout
 
->>>>>>> 2490d6f6
-
 def suite():
     return unittest.makeSuite(JtagTestCase, '_test')
 
