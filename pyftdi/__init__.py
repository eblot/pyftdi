# Copyright (c) 2010-2022 Emmanuel Blot <emmanuel.blot@free.fr>
# Copyright (c) 2010-2016, Neotion
# All rights reserved.
#
# SPDX-License-Identifier: BSD-3-Clause

#pylint: disable-msg=missing-docstring

<<<<<<< HEAD
__version__ = '0.53.4'
=======
__version__ = '0.54.0'
>>>>>>> a4f9a6a3
__title__ = 'PyFtdi'
__description__ = 'FTDI device driver (pure Python)'
__uri__ = 'http://github.com/eblot/pyftdi'
__doc__ = __description__ + ' <' + __uri__ + '>'
__author__ = 'Emmanuel Blot'
# For all support requests, please open a new issue on GitHub
__email__ = 'emmanuel.blot@free.fr'
__license__ = 'Modified BSD'
__copyright__ = 'Copyright (c) 2011-2021 Emmanuel Blot'


from logging import WARNING, NullHandler, getLogger


class FtdiLogger:

    log = getLogger('pyftdi')
    log.addHandler(NullHandler())
    log.setLevel(level=WARNING)

    @classmethod
    def set_formatter(cls, formatter):
        handlers = list(cls.log.handlers)
        for handler in handlers:
            handler.setFormatter(formatter)

    @classmethod
    def get_level(cls):
        return cls.log.getEffectiveLevel()

    @classmethod
    def set_level(cls, level):
        cls.log.setLevel(level=level)<|MERGE_RESOLUTION|>--- conflicted
+++ resolved
@@ -6,11 +6,7 @@
 
 #pylint: disable-msg=missing-docstring
 
-<<<<<<< HEAD
-__version__ = '0.53.4'
-=======
 __version__ = '0.54.0'
->>>>>>> a4f9a6a3
 __title__ = 'PyFtdi'
 __description__ = 'FTDI device driver (pure Python)'
 __uri__ = 'http://github.com/eblot/pyftdi'
