# Copyright (c) 2017-2020, Emmanuel Blot <emmanuel.blot@free.fr>
# All rights reserved.
#
# SPDX-License-Identifier: BSD-3-Clause

"""I2C support for PyFdti"""

#pylint: disable-msg=too-many-lines
#pylint: disable-msg=too-many-locals
#pylint: disable-msg=too-many-instance-attributes
#pylint: disable-msg=too-many-public-methods
#pylint: disable-msg=too-many-arguments
#pylint: disable-msg=too-many-branches
#pylint: disable-msg=too-many-statements


from binascii import hexlify
from collections import namedtuple
from logging import getLogger
from struct import calcsize as scalc, pack as spack, unpack as sunpack
from threading import Lock
from typing import Any, Iterable, Mapping, Optional, Tuple, Union
from usb.core import Device as UsbDevice
from .ftdi import Ftdi, FtdiFeatureError
from .misc import to_bool


class I2cIOError(IOError):
    """I2c I/O error"""


class I2cNackError(I2cIOError):
    """I2c NACK receive from slave"""


class I2cTimeoutError(TimeoutError):
    """I2c timeout on polling"""


class I2cPort:
    """I2C port.

       An I2C port is never instanciated directly:
       use :py:meth:`I2cController.get_port()` method to obtain an I2C port.

       ``relax`` parameter in I2cPort methods may be used to prevent the master
       from releasing the I2C bus, if some further data should be exchanged
       with the slave device. Note that in case of any error, the I2C bus is
       released and the ``relax`` parameter is ignored in such an event.

       Example:

       >>> ctrl = I2cController()
       >>> ctrl.configure('ftdi://ftdi:232h/1')
       >>> i2c = ctrl.get_port(0x21)
       >>> # send 2 bytes
       >>> i2c.write([0x12, 0x34])
       >>> # send 2 bytes, then receive 2 bytes
       >>> out = i2c.exchange([0x12, 0x34], 2)
    """
    FORMATS = {scalc(fmt): fmt for fmt in 'BHI'}

    def __init__(self, controller: 'I2cController', address: int):
        self._controller = controller
        self._address = address
        self._shift = 0
        self._endian = '<'
        self._format = 'B'

    def configure_register(self,
                           bigendian: bool = False, width: int = 1) -> None:
        """Reconfigure the format of the slave address register (if any)

            :param bigendian: True for a big endian encoding, False otherwise
            :param width: width, in bytes, of the register
        """
        try:
            self._format = self.FORMATS[width]
        except KeyError as exc:
            raise I2cIOError('Unsupported integer width') from exc
        self._endian = '>' if bigendian else '<'

    def shift_address(self, offset: int):
        """Tweak the I2C slave address, as required with some devices
        """
        I2cController.validate_address(self._address+offset)
        self._shift = offset

    def read(self, readlen: int = 0, relax: bool = True,
             start: bool = True) -> bytes:
        """Read one or more bytes from a remote slave

           :param readlen: count of bytes to read out.
           :param relax: whether to relax the bus (emit STOP) or not
           :param start: whether to emit a start sequence (w/ address)
           :return: byte sequence of read out bytes
           :raise I2cIOError: if device is not configured or input parameters
                              are invalid
        """
        return self._controller.read(
            self._address+self._shift if start else None,
            readlen=readlen, relax=relax)

    def write(self, out: Union[bytes, bytearray, Iterable[int]],
              relax: bool = True, start: bool = True) -> None:
        """Write one or more bytes to a remote slave

           :param out: the byte buffer to send
           :param relax: whether to relax the bus (emit STOP) or not
           :param start: whether to emit a start sequence (w/ address)
           :raise I2cIOError: if device is not configured or input parameters
                              are invalid
        """
        return self._controller.write(
            self._address+self._shift if start else None,
            out, relax=relax)

    def read_from(self, regaddr: int, readlen: int = 0,
                  relax: bool = True, start: bool = True) -> bytes:
        """Read one or more bytes from a remote slave

           :param regaddr: slave register address to read from
           :param readlen: count of bytes to read out.
           :param relax: whether to relax the bus (emit STOP) or not
           :param start: whether to emit a start sequence (w/ address)
           :return: data read out from the slave
           :raise I2cIOError: if device is not configured or input parameters
                              are invalid
        """
        return self._controller.exchange(
            self._address+self._shift if start else None,
            out=self._make_buffer(regaddr), readlen=readlen, relax=relax)

    def write_to(self, regaddr: int,
                 out: Union[bytes, bytearray, Iterable[int]],
                 relax: bool = True, start: bool = True):
        """Read one or more bytes from a remote slave

           :param regaddr: slave register address to write to
           :param out: the byte buffer to send
           :param relax: whether to relax the bus (emit STOP) or not
           :param start: whether to emit a start sequence (w/ address)
           :raise I2cIOError: if device is not configured or input parameters
                              are invalid
        """
        return self._controller.write(
            self._address+self._shift if start else None,
            out=self._make_buffer(regaddr, out), relax=relax)

    def exchange(self, out: Union[bytes, bytearray, Iterable[int]] = b'',
                 readlen: int = 0,
                 relax: bool = True, start: bool = True) -> bytes:
        """Perform an exchange or a transaction with the I2c slave

           :param out: an array of bytes to send to the I2c slave,
                       may be empty to only read out data from the slave
           :param readlen: count of bytes to read out from the slave,
                       may be zero to only write to the slave
           :param relax: whether to relax the bus (emit STOP) or not
           :param start: whether to emit a start sequence (w/ address)
           :return: data read out from the slave
        """
        return self._controller.exchange(
            self._address+self._shift if start else None, out,
            readlen, relax=relax)

    def poll(self, write: bool = False,
             relax: bool = True, start: bool = True) -> bool:
        """Poll a remote slave, expect ACK or NACK.

           :param write: poll in write mode (vs. read)
           :param relax: whether to relax the bus (emit STOP) or not
           :param start: whether to emit a start sequence (w/ address)
           :return: True if the slave acknowledged, False otherwise
        """
        return self._controller.poll(
            self._address+self._shift if start else None, write,
            relax=relax)

    def poll_cond(self, width: int, mask: int, value: int, count: int,
                  relax: bool = True, start: bool = True) -> Optional[bytes]:
        """Poll a remove slave, watching for condition to satisfy.
           On each poll cycle, a repeated start condition is emitted, without
           releasing the I2C bus, and an ACK is returned to the slave.

           If relax is set, this method releases the I2C bus however it leaves.

           :param width: count of bytes to poll for the condition check,
                that is the size of the condition register
           :param mask: binary mask to apply on the condition register
                before testing for the value
           :param value: value to test the masked condition register
                against. Condition is satisfied when register & mask == value
           :param count: maximum poll count before raising a timeout
           :param relax: whether to relax the bus (emit STOP) or not
           :param start: whether to emit a start sequence (w/ address)
           :return: the polled register value
           :raise I2cTimeoutError: if poll condition is not satisified
        """
        try:
            fmt = ''.join((self._endian, self.FORMATS[width]))
        except KeyError as exc:
            raise I2cIOError('Unsupported integer width') from exc
        return self._controller.poll_cond(
            self._address+self._shift if start else None,
            fmt, mask, value, count, relax=relax)

    def flush(self) -> None:
        """Force the flush of the HW FIFOs.
        """
        self._controller.flush()

    @property
    def frequency(self) -> float:
        """Provide the current I2c bus frequency.
        """
        return self._controller.frequency

    @property
    def address(self) -> int:
        """Return the slave address."""
        return self._address

    def _make_buffer(self, regaddr: int,
                     out: Union[bytes, bytearray, Iterable[int], None] = None)\
                     -> bytes:
        data = bytearray()
        data.extend(spack('%s%s' % (self._endian, self._format), regaddr))
        if out:
            data.extend(out)
        return bytes(data)


class I2cGpioPort:
    """GPIO port

       A I2cGpioPort instance enables to drive GPIOs wich are not reserved for
       I2c feature as regular GPIOs.

       GPIO are managed as a bitfield. The LSBs are reserved for the I2c
       feature, which means that the lowest pin that can be used as a GPIO is
       *b3*:

       * *b0*: I2C SCL
       * *b1*: I2C SDA_O
       * *b2*: I2C SDA_I
       * *b3*: first GPIO
       * *b7*: reserved for I2C clock stretching, if this mode is enabled

       There is no offset bias in GPIO bit position, *i.e.* the first available
       GPIO can be reached from as ``0x08``.

       Bitfield size depends on the FTDI device: 4432H series use 8-bit GPIO
       ports, while 232H and 2232H series use wide 16-bit ports.

       An I2cGpio port is never instanciated directly: use
       :py:meth:`I2cController.get_gpio()` method to obtain the GPIO port.
    """
    def __init__(self, controller: 'I2cController'):
        self.log = getLogger('pyftdi.i2c.gpio')
        self._controller = controller

    @property
    def pins(self) -> int:
        """Report the configured GPIOs as a bitfield.

           A true bit represents a GPIO, a false bit a reserved or not
           configured pin.

           :return: the bitfield of configured GPIO pins.
        """
        return self._controller.gpio_pins

    @property
    def all_pins(self) -> int:
        """Report the addressable GPIOs as a bitfield.

           A true bit represents a pin which may be used as a GPIO, a false bit
           a reserved pin (for I2C support)

           :return: the bitfield of configurable GPIO pins.
        """
        return self._controller.gpio_all_pins

    @property
    def width(self) -> int:
        """Report the FTDI count of addressable pins.

           Note that all pins, including reserved I2C ones, are reported.

           :return: the count of IO pins (including I2C ones).
        """
        return self._controller.width

    @property
    def direction(self) -> int:
        """Provide the FTDI GPIO direction.self

           A true bit represents an output GPIO, a false bit an input GPIO.

           :return: the bitfield of direction.
        """
        return self._controller.direction

    def read(self, with_output: bool = False) -> int:
        """Read GPIO port.

           :param with_output: set to unmask output pins
           :return: the GPIO port pins as a bitfield
        """
        return self._controller.read_gpio(with_output)

    def write(self, value: int) -> None:
        """Write GPIO port.

           :param value: the GPIO port pins as a bitfield
        """
        return self._controller.write_gpio(value)

    def set_direction(self, pins: int, direction: int) -> None:
        """Change the direction of the GPIO pins.

           :param pins: which GPIO pins should be reconfigured
           :param direction: direction bitfield (high level for output)
        """
        self._controller.set_gpio_direction(pins, direction)


I2CTimings = namedtuple('I2CTimings', 't_hd_sta t_su_sta t_su_sto t_buf')
"""I2C standard timings.
"""


class I2cController:
    """I2c master.

       An I2c master should be instanciated only once for each FTDI port that
       supports MPSSE (one or two ports, depending on the FTDI device).

       Once configured, :py:func:`get_port` should be invoked to obtain an I2c
       port for each I2c slave to drive. I2c port should handle all I/O
       requests for its associated HW slave.

       It is not recommended to use I2cController :py:func:`read`,
       :py:func:`write` or :py:func:`exchange` directly.

       * ``SCK`` should be connected to ``A*BUS0``, and ``A*BUS7`` if clock
         stretching mode is enabled
       * ``SDA`` should be connected to ``A*BUS1`` **and** ``A*BUS2``
    """

    LOW = 0x00
    HIGH = 0xff
    BIT0 = 0x01
    IDLE = HIGH
    SCL_BIT = 0x01  #AD0
    SDA_O_BIT = 0x02  #AD1
    SDA_I_BIT = 0x04  #AD2
    SCL_FB_BIT = 0x80  #AD7
    PAYLOAD_MAX_LENGTH = 0xFF00  # 16 bits max (- spare for control)
<<<<<<< HEAD
    HIGHEST_I2C_ADDRESS = 0x7F  # slave addresses over 0x78 not allowed, but:
                                # there is no reason to prevent the ftdi
                                # from working with slaves there
=======
    HIGHEST_I2C_ADDRESS = 0x7F
>>>>>>> 650b6cb5
    DEFAULT_BUS_FREQUENCY = 100000.0
    HIGH_BUS_FREQUENCY = 400000.0
    RETRY_COUNT = 3

    I2C_MASK = SCL_BIT | SDA_O_BIT | SDA_I_BIT
    I2C_MASK_CS = SCL_BIT | SDA_O_BIT | SDA_I_BIT | SCL_FB_BIT
    I2C_DIR = SCL_BIT | SDA_O_BIT

    I2C_100K = I2CTimings(4.0E-6, 4.7E-6, 4.0E-6, 4.7E-6)
    I2C_400K = I2CTimings(0.6E-6, 0.6E-6, 0.6E-6, 1.3E-6)
    I2C_1M = I2CTimings(0.26E-6, 0.26E-6, 0.26E-6, 0.5E-6)

    def __init__(self):
        self._ftdi = Ftdi()
        self._lock = Lock()
        self.log = getLogger('pyftdi.i2c')
        self._gpio_port = None
        self._gpio_dir = 0
        self._gpio_low = 0
        self._gpio_mask = 0
        self._i2c_mask = 0
        self._wide_port = False
        self._slaves = {}
        self._retry_count = self.RETRY_COUNT
        self._frequency = 0.0
        self._immediate = (Ftdi.SEND_IMMEDIATE,)
        self._read_bit = (Ftdi.READ_BITS_PVE_MSB, 0)
        self._read_byte = (Ftdi.READ_BYTES_PVE_MSB, 0, 0)
        self._write_byte = (Ftdi.WRITE_BYTES_NVE_MSB, 0, 0)
        self._nack = (Ftdi.WRITE_BITS_NVE_MSB, 0, self.HIGH)
        self._ack = (Ftdi.WRITE_BITS_NVE_MSB, 0, self.LOW)
        self._ck_delay = 1
        self._fake_tristate = False
        self._tx_size = 1
        self._rx_size = 1
        self._ck_hd_sta = 0
        self._ck_su_sto = 0
        self._ck_idle = 0
        self._read_optim = True

    def set_retry_count(self, count: int) -> None:
        """Change the default retry count when a communication error occurs,
           before bailing out.
           :param count: count of retries
        """
        if not isinstance(count, int) or not 0 < count <= 16:
            raise ValueError('Invalid retry count')
        self._retry_count = count

    def configure(self, url: Union[str, UsbDevice],
                  **kwargs: Mapping[str, Any]) -> None:
        """Configure the FTDI interface as a I2c master.

           :param url: FTDI URL string, such as ``ftdi://ftdi:232h/1``
           :param kwargs: options to configure the I2C bus

           Accepted options:

           * ``interface``: when URL is specifed as a USB device, the interface
             named argument can be used to select a specific port of the FTDI
             device, as an integer starting from 1.
           * ``direction`` a bitfield specifying the FTDI GPIO direction,
             where high level defines an output, and low level defines an
             input. Only useful to setup default IOs at start up, use
             :py:class:`I2cGpioPort` to drive GPIOs. Note that pins reserved
             for I2C feature take precedence over any this setting.
           * ``initial`` a bitfield specifying the initial output value. Only
             useful to setup default IOs at start up, use
             :py:class:`I2cGpioPort` to drive GPIOs.
           * ``frequency`` float value the I2C bus frequency in Hz
           * ``clockstretching`` boolean value to enable clockstreching.
             xD7 (GPIO7) pin should be connected back to xD0 (SCK)
           * ``debug`` to increase log verbosity, using MPSSE tracer
        """
        if 'frequency' in kwargs:
            frequency = kwargs['frequency']
            del kwargs['frequency']
        else:
            frequency = self.DEFAULT_BUS_FREQUENCY
        # Fix frequency for 3-phase clock
        if frequency <= 100E3:
            timings = self.I2C_100K
        elif frequency <= 400E3:
            timings = self.I2C_400K
        else:
            timings = self.I2C_1M
        if 'clockstretching' in kwargs:
            clkstrch = bool(kwargs['clockstretching'])
            del kwargs['clockstretching']
        else:
            clkstrch = False
        if 'direction' in kwargs:
            io_dir = int(kwargs['direction'])
            del kwargs['direction']
        else:
            io_dir = 0
        if 'initial' in kwargs:
            io_out = int(kwargs['initial'])
            del kwargs['initial']
        else:
            io_out = 0
        if 'interface' in kwargs:
            if isinstance(url, str):
                raise I2cIOError('url and interface are mutually exclusive')
            interface = int(kwargs['interface'])
            del kwargs['interface']
        else:
            interface = 1
        if 'rdoptim' in kwargs:
            self._read_optim = to_bool(kwargs['rdoptim'])
            del kwargs['rdoptim']
        with self._lock:
            self._ck_hd_sta = self._compute_delay_cycles(timings.t_hd_sta)
            self._ck_su_sto = self._compute_delay_cycles(timings.t_su_sto)
            ck_su_sta = self._compute_delay_cycles(timings.t_su_sta)
            ck_buf = self._compute_delay_cycles(timings.t_buf)
            self._ck_idle = max(ck_su_sta, ck_buf)
            self._ck_delay = ck_buf
            if clkstrch:
                self._i2c_mask = self.I2C_MASK_CS
            else:
                self._i2c_mask = self.I2C_MASK
            # until the device is open, there is no way to tell if it has a
            # wide (16) or narrow port (8). Lower API can deal with any, so
            # delay any truncation till the device is actually open
            self._set_gpio_direction(16, io_out, io_dir)
            # as 3-phase clock frequency mode is required for I2C mode, the
            # FTDI clock should be adapted to match the required frequency.
            kwargs['direction'] = self.I2C_DIR | self._gpio_dir
            kwargs['initial'] = self.IDLE | (io_out & self._gpio_mask)
            kwargs['frequency'] = (3.0*frequency)/2.0
            if not isinstance(url, str):
                frequency = self._ftdi.open_mpsse_from_device(
                    url, interface=interface, **kwargs)
            else:
                frequency = self._ftdi.open_mpsse_from_url(url, **kwargs)
            self._frequency = (2.0*frequency)/3.0
            self._tx_size, self._rx_size = self._ftdi.fifo_sizes
            self._ftdi.enable_adaptive_clock(clkstrch)
            self._ftdi.enable_3phase_clock(True)
            try:
                self._ftdi.enable_drivezero_mode(self.SCL_BIT |
                                                 self.SDA_O_BIT |
                                                 self.SDA_I_BIT)
            except FtdiFeatureError:
                # when open collector feature is not available (FT2232, FT4232)
                # SDA line is temporary move to high-z to enable ACK/NACK
                # read back from slave
                self._fake_tristate = True
            self._wide_port = self._ftdi.has_wide_port
            if not self._wide_port:
                self._set_gpio_direction(8, io_out & 0xFF, io_dir & 0xFF)

    def terminate(self) -> None:
        """Close the FTDI interface.
        """
        with self._lock:
            if self._ftdi.is_connected:
                self._ftdi.close()

    def get_port(self, address: int) -> I2cPort:
        """Obtain an I2cPort to drive an I2c slave.

           :param address: the address on the I2C bus
           :return: an I2cPort instance
        """
        if not self._ftdi.is_connected:
            raise I2cIOError("FTDI controller not initialized")
        self.validate_address(address)
        if address not in self._slaves:
            self._slaves[address] = I2cPort(self, address)
        return self._slaves[address]

    def get_gpio(self) -> I2cGpioPort:
        """Retrieve the GPIO port.

           :return: GPIO port
        """
        with self._lock:
            if not self._ftdi.is_connected:
                raise I2cIOError("FTDI controller not initialized")
            if not self._gpio_port:
                self._gpio_port = I2cGpioPort(self)
            return self._gpio_port

    @property
    def ftdi(self) -> Ftdi:
        """Return the Ftdi instance.

           :return: the Ftdi instance
        """
        return self._ftdi

    @property
    def configured(self) -> bool:
        """Test whether the device has been properly configured.

           :return: True if configured
        """
        return self._ftdi.is_connected and bool(self._start)

    @classmethod
    def validate_address(cls, address: Optional[int]) -> None:
        """Assert an I2C slave address is in the supported range.
           None is a special bypass address.

           :param address: the address on the I2C bus
           :raise I2cIOError: if the I2C slave address is not supported
        """
        if address is None:
            return
        if address > cls.HIGHEST_I2C_ADDRESS:
            raise I2cIOError("No such I2c slave: 0x%02x" % address)

    @property
    def frequency_max(self) -> float:
        """Provides the maximum I2C clock frequency in Hz.

           :return: I2C bus clock frequency
        """
        return self._ftdi.frequency_max

    @property
    def frequency(self) -> float:
        """Provides the current I2C clock frequency in Hz.

           :return: the I2C bus clock frequency
        """
        return self._frequency

    @property
    def direction(self) -> int:
        """Provide the FTDI pin direction

           A true bit represents an output pin, a false bit an input pin.

           :return: the bitfield of direction.
        """
        return self.I2C_DIR | self._gpio_dir

    @property
    def gpio_pins(self) -> int:
        """Report the configured GPIOs as a bitfield.

           A true bit represents a GPIO, a false bit a reserved or not
           configured pin.

           :return: the bitfield of configured GPIO pins.
        """
        with self._lock:
            return self._gpio_mask

    @property
    def gpio_all_pins(self) -> int:
        """Report the addressable GPIOs as a bitfield.

           A true bit represents a pin which may be used as a GPIO, a false bit
           a reserved pin (for I2C support)

           :return: the bitfield of configurable GPIO pins.
        """
        mask = (1 << self.width) - 1
        with self._lock:
            return mask & ~self._i2c_mask

    @property
    def width(self) -> int:
        """Report the FTDI count of addressable pins.

           :return: the count of IO pins (including I2C ones).
        """
        return 16 if self._wide_port else 8

    def read(self, address: int, readlen: int = 1,
             relax: bool = True) -> bytes:
        """Read one or more bytes from a remote slave

           :param address: the address on the I2C bus, or None to discard start
           :param readlen: count of bytes to read out.
           :param relax: not used
           :return: read bytes
           :raise I2cIOError: if device is not configured or input parameters
                              are invalid

           Address is a logical slave address (0x7f max)

           Most I2C devices require a register address to read out
           check out the exchange() method.
        """
        if not self.configured:
            raise I2cIOError("FTDI controller not initialized")
        self.validate_address(address)
        if address is None:
            i2caddress = None
        else:
            i2caddress = (address << 1) & self.HIGH
            i2caddress |= self.BIT0
        retries = self._retry_count
        do_epilog = True
        with self._lock:
            while True:
                try:
                    self._do_prolog(i2caddress)
                    data = self._do_read(readlen)
                    do_epilog = relax
                    return data
                except I2cNackError:
                    retries -= 1
                    if not retries:
                        raise
                    self.log.warning('Retry read')
                finally:
                    if do_epilog:
                        self._do_epilog()

    def write(self, address: int, out: Union[bytes, bytearray, Iterable[int]],
              relax: bool = True) -> None:
        """Write one or more bytes to a remote slave

           :param address: the address on the I2C bus, or None to discard start
           :param out: the byte buffer to send
           :param relax: whether to relax the bus (emit STOP) or not
           :raise I2cIOError: if device is not configured or input parameters
                              are invalid

           Address is a logical slave address (0x7f max)

           Most I2C devices require a register address to write into. It should
           be added as the first (byte)s of the output buffer.
        """
        if not self.configured:
            raise I2cIOError("FTDI controller not initialized")
        self.validate_address(address)
        if address is None:
            i2caddress = None
        else:
            i2caddress = (address << 1) & self.HIGH
        retries = self._retry_count
        do_epilog = True
        with self._lock:
            while True:
                try:
                    self._do_prolog(i2caddress)
                    self._do_write(out)
                    do_epilog = relax
                    return
                except I2cNackError:
                    retries -= 1
                    if not retries:
                        raise
                    self.log.warning('Retry write')
                finally:
                    if do_epilog:
                        self._do_epilog()

    def exchange(self, address: int,
                 out: Union[bytes, bytearray, Iterable[int]],
                 readlen: int = 0, relax: bool = True) -> bytes:
        """Send a byte sequence to a remote slave followed with
           a read request of one or more bytes.

           This command is useful to tell the slave what data
           should be read out.

           :param address: the address on the I2C bus, or None to discard start
           :param out: the byte buffer to send
           :param readlen: count of bytes to read out.
           :param relax: whether to relax the bus (emit STOP) or not
           :return: read bytes
           :raise I2cIOError: if device is not configured or input parameters
                              are invalid

           Address is a logical slave address (0x7f max)
        """
        if not self.configured:
            raise I2cIOError("FTDI controller not initialized")
        self.validate_address(address)
        if readlen < 1:
            raise I2cIOError('Nothing to read')
        if readlen > (self.PAYLOAD_MAX_LENGTH/3-1):
            raise I2cIOError("Input payload is too large")
        if address is None:
            i2caddress = None
        else:
            i2caddress = (address << 1) & self.HIGH
        retries = self._retry_count
        do_epilog = True
        with self._lock:
            while True:
                try:
                    self._do_prolog(i2caddress)
                    self._do_write(out)
                    self._do_prolog(i2caddress | self.BIT0)
                    if readlen:
                        data = self._do_read(readlen)
                    do_epilog = relax
                    return data
                except I2cNackError:
                    retries -= 1
                    if not retries:
                        raise
                    self.log.warning('Retry exchange')
                finally:
                    if do_epilog:
                        self._do_epilog()

    def poll(self, address: int, write: bool = False,
             relax: bool = True) -> bool:
        """Poll a remote slave, expect ACK or NACK.

           :param address: the address on the I2C bus, or None to discard start
           :param write: poll in write mode (vs. read)
           :param relax: whether to relax the bus (emit STOP) or not
           :return: True if the slave acknowledged, False otherwise
        """
        if not self.configured:
            raise I2cIOError("FTDI controller not initialized")
        self.validate_address(address)
        if address is None:
            i2caddress = None
        else:
            i2caddress = (address << 1) & self.HIGH
            if not write:
                i2caddress |= self.BIT0
        do_epilog = True
        with self._lock:
            try:
                self._do_prolog(i2caddress)
                do_epilog = relax
                return True
            except I2cNackError:
                self.log.info('Not ready')
                return False
            finally:
                if do_epilog:
                    self._do_epilog()

    def poll_cond(self, address: int, fmt: str, mask: int, value: int,
                  count: int, relax: bool = True) -> Optional[bytes]:
        """Poll a remove slave, watching for condition to satisfy.
           On each poll cycle, a repeated start condition is emitted, without
           releasing the I2C bus, and an ACK is returned to the slave.

           If relax is set, this method releases the I2C bus however it leaves.

           :param address: the address on the I2C bus, or None to discard start
           :param fmt: struct format for poll register
           :param mask: binary mask to apply on the condition register
                before testing for the value
           :param value: value to test the masked condition register
                against. Condition is satisfied when register & mask == value
           :param count: maximum poll count before raising a timeout
           :param relax: whether to relax the bus (emit STOP) or not
           :return: the polled register value, or None if poll failed
        """
        if not self.configured:
            raise I2cIOError("FTDI controller not initialized")
        self.validate_address(address)
        if address is None:
            i2caddress = None
        else:
            i2caddress = (address << 1) & self.HIGH
            i2caddress |= self.BIT0
        do_epilog = True
        with self._lock:
            try:
                retry = 0
                while retry < count:
                    retry += 1
                    size = scalc(fmt)
                    self._do_prolog(i2caddress)
                    data = self._do_read(size)
                    self.log.debug("Poll data: %s", hexlify(data).decode())
                    cond, = sunpack(fmt, data)
                    if (cond & mask) == value:
                        self.log.debug('Poll condition matched')
                        break
                    data = None
                    self.log.debug('Poll condition not fulfilled: %x/%x',
                                   cond & mask, value)
                do_epilog = relax
                if not data:
                    self.log.warning('Poll condition failed')
                return data
            except I2cNackError:
                self.log.info('Not ready')
                return None
            finally:
                if do_epilog:
                    self._do_epilog()

    def flush(self) -> None:
        """Flush the HW FIFOs.
        """
        if not self.configured:
            raise I2cIOError("FTDI controller not initialized")
        with self._lock:
            self._ftdi.write_data(self._immediate)
            self._ftdi.purge_buffers()

    def read_gpio(self, with_output: bool = False) -> int:
        """Read GPIO port.

           :param with_output: set to unmask output pins
           :return: the GPIO port pins as a bitfield
        """
        with self._lock:
            data = self._read_raw(self._wide_port)
        value = data & self._gpio_mask
        if not with_output:
            value &= ~self._gpio_dir
        return value

    def write_gpio(self, value: int) -> None:
        """Write GPIO port.

           :param value: the GPIO port pins as a bitfield
        """
        with self._lock:
            if (value & self._gpio_dir) != value:
                raise I2cIOError('No such GPO pins: %04x/%04x' %
                                 (self._gpio_dir, value))
            # perform read-modify-write
            use_high = self._wide_port and (self.direction & 0xff00)
            data = self._read_raw(use_high)
            data &= ~self._gpio_mask
            data |= value
            self._write_raw(data, use_high)
            self._gpio_low = data & 0xFF & ~self._i2c_mask

    def set_gpio_direction(self, pins: int, direction: int) -> None:
        """Change the direction of the GPIO pins.

           :param pins: which GPIO pins should be reconfigured
           :param direction: direction bitfield (on for output)
        """
        with self._lock:
            self._set_gpio_direction(16 if self._wide_port else 8,
                                     pins, direction)

    def _set_gpio_direction(self, width: int, pins: int,
                            direction: int) -> None:
        if pins & self._i2c_mask:
            raise I2cIOError('Cannot access I2C pins as GPIO')
        gpio_mask = (1 << width) - 1
        gpio_mask &= ~self._i2c_mask
        if (pins & gpio_mask) != pins:
            raise I2cIOError('No such GPIO pin(s)')
        self._gpio_dir &= ~pins
        self._gpio_dir |= (pins & direction)
        self._gpio_mask = gpio_mask & pins

    @property
    def _data_lo(self) -> Tuple[int]:
        return (Ftdi.SET_BITS_LOW,
                self.SCL_BIT | self._gpio_low,
                self.I2C_DIR | (self._gpio_dir & 0xFF))

    @property
    def _clk_lo_data_hi(self) -> Tuple[int]:
        return (Ftdi.SET_BITS_LOW,
                self.SDA_O_BIT | self._gpio_low,
                self.I2C_DIR | (self._gpio_dir & 0xFF))

    @property
    def _clk_lo_data_input(self) -> Tuple[int]:
        return (Ftdi.SET_BITS_LOW,
                self.LOW | self._gpio_low,
                self.SCL_BIT | (self._gpio_dir & 0xFF))

    @property
    def _clk_lo_data_lo(self) -> Tuple[int]:
        return (Ftdi.SET_BITS_LOW,
                self._gpio_low,
                self.I2C_DIR | (self._gpio_dir & 0xFF))

    @property
    def _idle(self) -> Tuple[int]:
        return (Ftdi.SET_BITS_LOW,
                self.I2C_DIR | self._gpio_low,
                self.I2C_DIR | (self._gpio_dir & 0xFF))

    @property
    def _start(self) -> Tuple[int]:
        return self._data_lo * self._ck_hd_sta + \
               self._clk_lo_data_lo * self._ck_hd_sta

    @property
    def _stop(self) -> Tuple[int]:
        return self._clk_lo_data_hi * self._ck_hd_sta + \
               self._clk_lo_data_lo * self._ck_hd_sta + \
               self._data_lo * self._ck_su_sto + \
               self._idle * self._ck_idle

    def _compute_delay_cycles(self, value: Union[int, float]) -> int:
        # approx ceiling without relying on math module
        # the bit delay is far from being precisely known anyway
        bit_delay = self._ftdi.mpsse_bit_delay
        return max(1, int((value + bit_delay) / bit_delay))

    def _read_raw(self, read_high: bool) -> int:
        if read_high:
            cmd = bytes([Ftdi.GET_BITS_LOW,
                         Ftdi.GET_BITS_HIGH,
                         Ftdi.SEND_IMMEDIATE])
            fmt = '<H'
        else:
            cmd = bytes([Ftdi.GET_BITS_LOW,
                         Ftdi.SEND_IMMEDIATE])
            fmt = 'B'
        self._ftdi.write_data(cmd)
        size = scalc(fmt)
        data = self._ftdi.read_data_bytes(size, 4)
        if len(data) != size:
            raise I2cIOError('Cannot read GPIO')
        value, = sunpack(fmt, data)
        return value

    def _write_raw(self, data: int, write_high: bool):
        direction = self.direction
        low_data = data & 0xFF
        low_dir = direction & 0xFF
        if write_high:
            high_data = (data >> 8) & 0xFF
            high_dir = (direction >> 8) & 0xFF
            cmd = bytes([Ftdi.SET_BITS_LOW, low_data, low_dir,
                         Ftdi.SET_BITS_HIGH, high_data, high_dir])
        else:
            cmd = bytes([Ftdi.SET_BITS_LOW, low_data, low_dir])
        self._ftdi.write_data(cmd)

    def _do_prolog(self, i2caddress: int) -> None:
        if i2caddress is None:
            return
        self.log.debug('   prolog 0x%x', i2caddress >> 1)
<<<<<<< HEAD
        cmd = bytearray(self._idle * self._ck_delay)  # use delay on set clk idle
=======
        cmd = bytearray(self._idle * self._ck_delay)
>>>>>>> 650b6cb5
        cmd.extend(self._start)
        cmd.extend(self._write_byte)
        cmd.append(i2caddress)
        try:
            self._send_check_ack(cmd)
        except I2cNackError:
            self.log.warning('NACK @ 0x%02x', (i2caddress>>1))
            raise

    def _do_epilog(self) -> None:
        self.log.debug('   epilog')
        cmd = bytearray(self._stop)
        self._ftdi.write_data(cmd)
        # be sure to purge the MPSSE reply
        self._ftdi.read_data_bytes(1, 1)

    def _send_check_ack(self, cmd: bytearray):
        # note: cmd is modified
        if self._fake_tristate:
            # SCL low, SDA high-Z (input)
            cmd.extend(self._clk_lo_data_input)
            # read SDA (ack from slave)
            cmd.extend(self._read_bit)
            # leave SCL low, restore SDA as output
            cmd.extend(self._clk_lo_data_hi)
        else:
            # SCL low, SDA high-Z
            cmd.extend(self._clk_lo_data_hi)
            # read SDA (ack from slave)
            cmd.extend(self._read_bit)
        cmd.extend(self._immediate)
        self._ftdi.write_data(cmd)
        ack = self._ftdi.read_data_bytes(1, 4)
        if not ack:
            raise I2cIOError('No answer from FTDI')
        if ack[0] & self.BIT0:
            raise I2cNackError('NACK from slave')

    def _do_read(self, readlen: int) -> bytes:
        self.log.debug('- read %d byte(s)', readlen)
        if not readlen:
            # force a real read request on device, but discard any result
            cmd = bytearray()
            cmd.extend(self._immediate)
            self._ftdi.write_data(cmd)
            self._ftdi.read_data_bytes(0, 4)
            return bytearray()
        if self._fake_tristate:
            read_byte = (self._clk_lo_data_input +
                         self._read_byte +
                         self._clk_lo_data_hi)
            read_not_last = (read_byte + self._ack +
                             self._clk_lo_data_lo * self._ck_delay)
            read_last = (read_byte + self._nack +
                         self._clk_lo_data_hi * self._ck_delay)
        else:
            read_not_last = (self._read_byte + self._ack +
                             self._clk_lo_data_hi * self._ck_delay)
            read_last = (self._read_byte + self._nack +
                         self._clk_lo_data_hi * self._ck_delay)
        # maximum RX size to fit in FTDI FIFO, minus 2 status bytes
        chunk_size = self._rx_size-2
        cmd_size = len(read_last)
        # limit RX chunk size to the count of I2C packable commands in the FTDI
        # TX FIFO (minus one byte for the last 'send immediate' command)
        tx_count = (self._tx_size-1) // cmd_size
        chunk_size = min(tx_count, chunk_size)
        chunks = []
        cmd = None
        rem = readlen
        if self._read_optim and rem > chunk_size:
            chunk_size //= 2
            self.log.debug('Use optimized transfer, %d byte at a time',
                           chunk_size)
            cmd_chunk = bytearray()
            cmd_chunk.extend(read_not_last * chunk_size)
            cmd_chunk.extend(self._immediate)
            def write_command_gen(length: int):
                if length <= 0:
                    # no more data
                    return b''
                if length <= chunk_size:
                    cmd = bytearray()
                    cmd.extend(read_not_last * (length-1))
                    cmd.extend(read_last)
                    cmd.extend(self._immediate)
                    return cmd
                return cmd_chunk

            while rem:
                buf = self._ftdi.read_data_bytes(rem, 4, write_command_gen)
                self.log.debug('- read %d bytes, rem: %d', len(buf), rem)
                chunks.append(buf)
                rem -= len(buf)
        else:
            while rem:
                if rem > chunk_size:
                    if not cmd:
                        # build the command sequence only once, as it may be
                        # repeated till the end of the transfer
                        cmd = bytearray()
                        cmd.extend(read_not_last * chunk_size)
                        size = chunk_size
                else:
                    cmd = bytearray()
                    cmd.extend(read_not_last * (rem-1))
                    cmd.extend(read_last)
                    cmd.extend(self._immediate)
                    size = rem
                self._ftdi.write_data(cmd)
                buf = self._ftdi.read_data_bytes(size, 4)
                self.log.debug('- read %d byte(s): %s',
                               len(buf), hexlify(buf).decode())
                chunks.append(buf)
                rem -= size
        return bytearray(b''.join(chunks))

    def _do_write(self, out: Union[bytes, bytearray, Iterable[int]]):
        if not isinstance(out, bytearray):
            out = bytearray(out)
        if not out:
            return
        self.log.debug('- write %d byte(s): %s',
                       len(out), hexlify(out).decode())
        for byte in out:
            cmd = bytearray(self._write_byte)
            cmd.append(byte)
            self._send_check_ack(cmd)<|MERGE_RESOLUTION|>--- conflicted
+++ resolved
@@ -358,13 +358,7 @@
     SDA_I_BIT = 0x04  #AD2
     SCL_FB_BIT = 0x80  #AD7
     PAYLOAD_MAX_LENGTH = 0xFF00  # 16 bits max (- spare for control)
-<<<<<<< HEAD
-    HIGHEST_I2C_ADDRESS = 0x7F  # slave addresses over 0x78 not allowed, but:
-                                # there is no reason to prevent the ftdi
-                                # from working with slaves there
-=======
     HIGHEST_I2C_ADDRESS = 0x7F
->>>>>>> 650b6cb5
     DEFAULT_BUS_FREQUENCY = 100000.0
     HIGH_BUS_FREQUENCY = 400000.0
     RETRY_COUNT = 3
@@ -1000,11 +994,7 @@
         if i2caddress is None:
             return
         self.log.debug('   prolog 0x%x', i2caddress >> 1)
-<<<<<<< HEAD
-        cmd = bytearray(self._idle * self._ck_delay)  # use delay on set clk idle
-=======
         cmd = bytearray(self._idle * self._ck_delay)
->>>>>>> 650b6cb5
         cmd.extend(self._start)
         cmd.extend(self._write_byte)
         cmd.append(i2caddress)
