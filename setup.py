#!/usr/bin/env python
# -*- coding: utf-8 -*-
#
# Copyright (c) 2010-2011 Emmanuel Blot <emmanuel.blot@free.fr>
# Copyright (c) 2010-2011 Neotion
#
# This library is free software; you can redistribute it and/or
# modify it under the terms of the GNU Lesser General Public
# License as published by the Free Software Foundation; either
# version 2 of the License, or (at your option) any later version.
#
# This library is distributed in the hope that it will be useful,
# but WITHOUT ANY WARRANTY; without even the implied warranty of
# MERCHANTABILITY or FITNESS FOR A PARTICULAR PURPOSE.  See the GNU
# Lesser General Public License for more details.
#
# You should have received a copy of the GNU Lesser General Public
# License along with this library; if not, write to the Free Software
# Foundation, Inc., 59 Temple Place, Suite 330, Boston, MA  02111-1307  USA

from distutils.core import setup


def _read(fname):
    import os
    return open(os.path.join(os.path.dirname(__file__), fname)).read()

setup(
    name='pyftdi',
<<<<<<< HEAD
    version='0.3.1',
=======
    version='0.3.2',
>>>>>>> 9ddb708f
    description='FTDI device driver',
    author='Emmanuel Blot',
    author_email='emmanuel.blot@free.fr',
    license='LGPL v2',
    keywords = 'driver ftdi usb serial spi jtag',
    url='http://github.com/eblot/pyftdi',
    download_url='https://github.com/eblot/pyftdi/tarball/master',
    packages=['pyftdi'],
    requires=[ 'pyusb (>= 1.0.0a1)' ],
    classifiers=[
        'Development Status :: 3 - Alpha',
        'Environment :: Other Environment',
        'Intended Audience :: Developers',
        'License :: OSI Approved :: GNU Library or '
            'Lesser General Public License (LGPL)',
        'Operating System :: MacOS :: MacOS X',
        'Operating System :: POSIX',
        'Operating System :: Microsoft :: Windows :: Windows 95/98/2000',
        'Programming Language :: Python :: 2.6',
        'Programming Language :: Python :: 2.7',
        'Topic :: Software Development :: Libraries :: Python Modules',
        'Topic :: System :: Hardware :: Hardware Drivers',
    ],
    long_description=_read('README.rst'),
)<|MERGE_RESOLUTION|>--- conflicted
+++ resolved
@@ -27,11 +27,7 @@
 
 setup(
     name='pyftdi',
-<<<<<<< HEAD
-    version='0.3.1',
-=======
     version='0.3.2',
->>>>>>> 9ddb708f
     description='FTDI device driver',
     author='Emmanuel Blot',
     author_email='emmanuel.blot@free.fr',
